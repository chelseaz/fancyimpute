--- conflicted
+++ resolved
@@ -20,45 +20,24 @@
 class BayesianRidgeRegression(object):
     """
     Bayesian Ridge Regression
-<<<<<<< HEAD
-
     """
-    def __init__(self, lambda_reg=1e-5, add_ones=False, normalize_lambda=True):
-=======
-    
-    Parameters
-    ----------
-    lambda_reg : float
-        Ridge regularization parameter.
-        Default is 0.001.
-        
-    add_ones : boolean
-        Whether to add a constant column of ones.
-        Default is False.
-        
-    normalize_lambda : boolean
-        Default is True.
-        This variant multiplies lambda_reg by 
-        np.linalg.norm(np.dot(X.T,X))
-    """
-    def __init__(self, lambda_reg=0.001,add_ones=False,normalize_lambda=True):
+    def __init__(self, lambda_reg=0.001, add_ones=False, normalize_lambda=True):
         '''
         Parameters
         ----------
         lambda_reg : float
             Ridge regularization parameter.
             Default is 0.001.
-            
+
         add_ones : boolean
             Whether to add a constant column of ones.
             Default is False.
-            
+
         normalize_lambda : boolean
             Default is True.
-            This variant multiplies lambda_reg by 
+            This variant multiplies lambda_reg by
             np.linalg.norm(np.dot(X.T,X))
         '''
->>>>>>> 59cc32e0
         self.lambda_reg = lambda_reg
         self.add_ones = add_ones
         self.normalize_lambda = normalize_lambda
