--- conflicted
+++ resolved
@@ -7,9 +7,9 @@
 import numpy as np
 
 from fancyimpute import (
-    AutoEncoder,
+    # AutoEncoder,
     MICE,
-    MatrixFactorization,
+    # MatrixFactorization,
     # NuclearNormMinimization,
     SimpleFill,
     IterativeSVD,
@@ -182,37 +182,33 @@
     original = dataset.data
 
     table = ResultsTable(original)
-    """
-    for k in [1, 3, 5]:
-        table.add_entry(
-<<<<<<< HEAD
-            solver=DenseKNN(
-                k=k,
-                orientation="rows"),
-            name="DenseKNN_k%d" % (k,))
-
-=======
+
+    for fill_method in ["mean", "median"]:
+        table.add_entry(
             solver=SimpleFill(fill_method=fill_method),
             name="SimpleFill_%s" % fill_method)
 
-    normalize_columns = True
-    '''
     table.add_entry(
         solver=MICE(
             n_imputations=100,
             approximate_but_fast_mode=True),
         name="MICE")
-    '''
->>>>>>> 297c4e33
+
+    for k in [1, 3, 5]:
+        table.add_entry(
+            solver=DenseKNN(
+                k=k,
+                orientation="rows"),
+            name="DenseKNN_k%d" % (k,))
+
     for shrinkage_value in [25, 50, 100]:
         # SoftImpute without rank constraints
         table.add_entry(
             solver=SoftImpute(
                 shrinkage_value=shrinkage_value),
             name="SoftImpute_lambda%d" % (shrinkage_value,))
-    """
+
     for rank in [5, 50]:
-        """
         table.add_entry(
             solver=IterativeSVD(
                 rank=rank,
@@ -230,18 +226,13 @@
                 missing_input_noise_weight=0,
             ),
             name="AutoEncoder_rank%d" % (rank,))
-
         table.add_entry(
             solver=MatrixFactorization(
                 rank,
                 l1_penalty=0.1,
                 l2_penalty=0.1),
             name="MatrixFactorization_rank%d" % rank)
-
-    for fill_method in ["mean", "median"]:
-        table.add_entry(
-            solver=SimpleFill(fill_method=fill_method),
-            name="SimpleFill_%s" % fill_method)
+        """
 
     table.save_html_table()
     table.print_sorted_errors()